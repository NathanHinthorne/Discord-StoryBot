--- conflicted
+++ resolved
@@ -12,15 +12,12 @@
 import logging
 import os
 from dotenv import load_dotenv
-<<<<<<< HEAD
-=======
 
 # Import custom modules
 from narrator_gemini import NarratorGemini
 from google_docs_exporter import GoogleDocsExporter
 from firebase_db import FirebaseDatabase
 import webserver
->>>>>>> 5fc68bb4
 
 load_dotenv() #? move to init?
 
